/**
 * Copyright (c) 2010 Yahoo! Inc., Copyright (c) 2016-2017 YCSB contributors. All rights reserved.
 * <p>
 * Licensed under the Apache License, Version 2.0 (the "License"); you
 * may not use this file except in compliance with the License. You
 * may obtain a copy of the License at
 * <p>
 * http://www.apache.org/licenses/LICENSE-2.0
 * <p>
 * Unless required by applicable law or agreed to in writing, software
 * distributed under the License is distributed on an "AS IS" BASIS,
 * WITHOUT WARRANTIES OR CONDITIONS OF ANY KIND, either express or
 * implied. See the License for the specific language governing
 * permissions and limitations under the License. See accompanying
 * LICENSE file.
 */

package com.yahoo.ycsb.workloads;

import com.yahoo.ycsb.*;
import com.yahoo.ycsb.generator.*;
import com.yahoo.ycsb.generator.UniformLongGenerator;
import com.yahoo.ycsb.measurements.Measurements;

import java.io.IOException;
import java.util.*;

/**
 * The core benchmark scenario. Represents a set of clients doing simple CRUD operations. The
 * relative proportion of different kinds of operations, and other properties of the workload,
 * are controlled by parameters specified at runtime.
 * <p>
 * Properties to control the client:
 * <UL>
 * <LI><b>fieldcount</b>: the number of fields in a record (default: 10)
 * <LI><b>fieldlength</b>: the size of each field (default: 100)
 * <LI><b>minfieldlength</b>: the minimum size of each field (default: 1)
 * <LI><b>readallfields</b>: should reads read all fields (true) or just one (false) (default: true)
 * <LI><b>writeallfields</b>: should updates and read/modify/writes update all fields (true) or just
 * one (false) (default: false)
 * <LI><b>readproportion</b>: what proportion of operations should be reads (default: 0.95)
 * <LI><b>updateproportion</b>: what proportion of operations should be updates (default: 0.05)
 * <LI><b>insertproportion</b>: what proportion of operations should be inserts (default: 0)
 * <LI><b>scanproportion</b>: what proportion of operations should be scans (default: 0)
 * <LI><b>readmodifywriteproportion</b>: what proportion of operations should be read a record,
 * modify it, write it back (default: 0)
 * <LI><b>requestdistribution</b>: what distribution should be used to select the records to operate
 * on - uniform, zipfian, hotspot, sequential, exponential or latest (default: uniform)
 * <LI><b>minscanlength</b>: for scans, what is the minimum number of records to scan (default: 1)
 * <LI><b>maxscanlength</b>: for scans, what is the maximum number of records to scan (default: 1000)
<<<<<<< HEAD
 * <LI><b>scanlengthdistribution</b>: for scans, what distribution should be used to choose the
 * number of records to scan, for each scan, between 1 and maxscanlength (default: uniform)
 * <LI><b>insertstart</b>: for parallel loads and runs, defines the starting record for this
 * YCSB instance (default: 0)
 * <LI><b>insertcount</b>: for parallel loads and runs, defines the number of records for this
 * YCSB instance (default: recordcount)
 * <LI><b>zeropadding</b>: for generating a record sequence compatible with string sort order by
 * 0 padding the record number. Controls the number of 0s to use for padding. (default: 1)
 * For example for row 5, with zeropadding=1 you get 'user5' key and with zeropading=8 you get
 * 'user00000005' key. In order to see its impact, zeropadding needs to be bigger than number of
 * digits in the record number.
 * <LI><b>insertorder</b>: should records be inserted in order by key ("ordered"), or in hashed
 * order ("hashed") (default: hashed)
 * </ul>
=======
 * <LI><b>scanlengthdistribution</b>: for scans, what distribution should be used to choose the number of records to scan, for each scan, between 1 and maxscanlength (default: uniform)
 * <LI><b>insertorder</b>: should records be inserted in order by key ("ordered"), or in hashed order ("hashed") (default: hashed)
 * <LI><b>fieldnameprefix</b>: what should be a prefix for field names, the shorter may decrease the required storage size (default: "field")
 * </ul> 
>>>>>>> fddf3e65
 */
public class CoreWorkload extends Workload {
  /**
   * The name of the database table to run queries against.
   */
  public static final String TABLENAME_PROPERTY = "table";

  /**
   * The default name of the database table to run queries against.
   */
  public static final String TABLENAME_PROPERTY_DEFAULT = "usertable";

  protected String table;

  /**
   * The name of the property for the number of fields in a record.
   */
  public static final String FIELD_COUNT_PROPERTY = "fieldcount";

  /**
   * Default number of fields in a record.
   */
  public static final String FIELD_COUNT_PROPERTY_DEFAULT = "10";
  
  private List<String> fieldnames;

  /**
   * The name of the property for the field length distribution. Options are "uniform", "zipfian"
   * (favouring short records), "constant", and "histogram".
   * <p>
   * If "uniform", "zipfian" or "constant", the maximum field length will be that specified by the
   * fieldlength property. If "histogram", then the histogram will be read from the filename
   * specified in the "fieldlengthhistogram" property.
   */
  public static final String FIELD_LENGTH_DISTRIBUTION_PROPERTY = "fieldlengthdistribution";

  /**
   * The default field length distribution.
   */
  public static final String FIELD_LENGTH_DISTRIBUTION_PROPERTY_DEFAULT = "constant";

  /**
   * The name of the property for the length of a field in bytes.
   */
  public static final String FIELD_LENGTH_PROPERTY = "fieldlength";

  /**
   * The default maximum length of a field in bytes.
   */
  public static final String FIELD_LENGTH_PROPERTY_DEFAULT = "100";

  /**
   * The name of the property for the minimum length of a field in bytes.
   */
  public static final String MIN_FIELD_LENGTH_PROPERTY = "minfieldlength";

  /**
   * The default minimum length of a field in bytes.
   */
  public static final String MIN_FIELD_LENGTH_PROPERTY_DEFAULT = "1";

  /**
   * The name of a property that specifies the filename containing the field length histogram (only
   * used if fieldlengthdistribution is "histogram").
   */
  public static final String FIELD_LENGTH_HISTOGRAM_FILE_PROPERTY = "fieldlengthhistogram";

  /**
   * The default filename containing a field length histogram.
   */
  public static final String FIELD_LENGTH_HISTOGRAM_FILE_PROPERTY_DEFAULT = "hist.txt";

  /**
   * Generator object that produces field lengths.  The value of this depends on the properties that
   * start with "FIELD_LENGTH_".
   */
  protected NumberGenerator fieldlengthgenerator;

  /**
   * The name of the property for deciding whether to read one field (false) or all fields (true) of
   * a record.
   */
  public static final String READ_ALL_FIELDS_PROPERTY = "readallfields";

  /**
   * The default value for the readallfields property.
   */
  public static final String READ_ALL_FIELDS_PROPERTY_DEFAULT = "true";

  protected boolean readallfields;

  /**
   * The name of the property for deciding whether to write one field (false) or all fields (true)
   * of a record.
   */
  public static final String WRITE_ALL_FIELDS_PROPERTY = "writeallfields";

  /**
   * The default value for the writeallfields property.
   */
  public static final String WRITE_ALL_FIELDS_PROPERTY_DEFAULT = "false";

  protected boolean writeallfields;

  /**
   * The name of the property for deciding whether to check all returned
   * data against the formation template to ensure data integrity.
   */
  public static final String DATA_INTEGRITY_PROPERTY = "dataintegrity";

  /**
   * The default value for the dataintegrity property.
   */
  public static final String DATA_INTEGRITY_PROPERTY_DEFAULT = "false";

  /**
   * Set to true if want to check correctness of reads. Must also
   * be set to true during loading phase to function.
   */
  private boolean dataintegrity;

  /**
   * The name of the property for the proportion of transactions that are reads.
   */
  public static final String READ_PROPORTION_PROPERTY = "readproportion";

  /**
   * The default proportion of transactions that are reads.
   */
  public static final String READ_PROPORTION_PROPERTY_DEFAULT = "0.95";

  /**
   * The name of the property for the proportion of transactions that are updates.
   */
  public static final String UPDATE_PROPORTION_PROPERTY = "updateproportion";

  /**
   * The default proportion of transactions that are updates.
   */
  public static final String UPDATE_PROPORTION_PROPERTY_DEFAULT = "0.05";

  /**
   * The name of the property for the proportion of transactions that are inserts.
   */
  public static final String INSERT_PROPORTION_PROPERTY = "insertproportion";

  /**
   * The default proportion of transactions that are inserts.
   */
  public static final String INSERT_PROPORTION_PROPERTY_DEFAULT = "0.0";

  /**
   * The name of the property for the proportion of transactions that are scans.
   */
  public static final String SCAN_PROPORTION_PROPERTY = "scanproportion";

  /**
   * The default proportion of transactions that are scans.
   */
  public static final String SCAN_PROPORTION_PROPERTY_DEFAULT = "0.0";

  /**
   * The name of the property for the proportion of transactions that are read-modify-write.
   */
  public static final String READMODIFYWRITE_PROPORTION_PROPERTY = "readmodifywriteproportion";

  /**
   * The default proportion of transactions that are scans.
   */
  public static final String READMODIFYWRITE_PROPORTION_PROPERTY_DEFAULT = "0.0";

  /**
   * The name of the property for the the distribution of requests across the keyspace. Options are
   * "uniform", "zipfian" and "latest"
   */
  public static final String REQUEST_DISTRIBUTION_PROPERTY = "requestdistribution";

  /**
   * The default distribution of requests across the keyspace.
   */
  public static final String REQUEST_DISTRIBUTION_PROPERTY_DEFAULT = "uniform";

  /**
   * The name of the property for adding zero padding to record numbers in order to match
   * string sort order. Controls the number of 0s to left pad with.
   */
  public static final String ZERO_PADDING_PROPERTY = "zeropadding";

  /**
   * The default zero padding value. Matches integer sort order
   */
  public static final String ZERO_PADDING_PROPERTY_DEFAULT = "1";


  /**
   * The name of the property for the min scan length (number of records).
   */
  public static final String MIN_SCAN_LENGTH_PROPERTY = "minscanlength";

  /**
   * The default min scan length.
   */
  public static final String MIN_SCAN_LENGTH_PROPERTY_DEFAULT = "1";

  /**
   * The name of the property for the max scan length (number of records).
   */
  public static final String MAX_SCAN_LENGTH_PROPERTY = "maxscanlength";

  /**
   * The default max scan length.
   */
  public static final String MAX_SCAN_LENGTH_PROPERTY_DEFAULT = "1000";

  /**
   * The name of the property for the scan length distribution. Options are "uniform" and "zipfian"
   * (favoring short scans)
   */
  public static final String SCAN_LENGTH_DISTRIBUTION_PROPERTY = "scanlengthdistribution";

  /**
   * The default max scan length.
   */
  public static final String SCAN_LENGTH_DISTRIBUTION_PROPERTY_DEFAULT = "uniform";

  /**
   * The name of the property for the order to insert records. Options are "ordered" or "hashed"
   */
  public static final String INSERT_ORDER_PROPERTY = "insertorder";

  /**
   * Default insert order.
   */
  public static final String INSERT_ORDER_PROPERTY_DEFAULT = "hashed";

  /**
   * Percentage data items that constitute the hot set.
   */
  public static final String HOTSPOT_DATA_FRACTION = "hotspotdatafraction";

  /**
   * Default value of the size of the hot set.
   */
  public static final String HOTSPOT_DATA_FRACTION_DEFAULT = "0.2";

  /**
   * Percentage operations that access the hot set.
   */
  public static final String HOTSPOT_OPN_FRACTION = "hotspotopnfraction";

  /**
   * Default value of the percentage operations accessing the hot set.
   */
  public static final String HOTSPOT_OPN_FRACTION_DEFAULT = "0.8";

<<<<<<< HEAD
  /**
   * How many times to retry when insertion of a single item to a DB fails.
   */
  public static final String INSERTION_RETRY_LIMIT = "core_workload_insertion_retry_limit";
  public static final String INSERTION_RETRY_LIMIT_DEFAULT = "0";

  /**
   * On average, how long to wait between the retries, in seconds.
   */
  public static final String INSERTION_RETRY_INTERVAL = "core_workload_insertion_retry_interval";
  public static final String INSERTION_RETRY_INTERVAL_DEFAULT = "3";

  protected NumberGenerator keysequence;
  protected DiscreteGenerator operationchooser;
  protected NumberGenerator keychooser;
  protected NumberGenerator fieldchooser;
  protected AcknowledgedCounterGenerator transactioninsertkeysequence;
  protected NumberGenerator scanlength;
  protected boolean orderedinserts;
  protected long fieldcount;
  protected long recordcount;
  protected int zeropadding;
  protected int insertionRetryLimit;
  protected int insertionRetryInterval;

  private Measurements measurements = Measurements.getMeasurements();

  protected static NumberGenerator getFieldLengthGenerator(Properties p) throws WorkloadException {
    NumberGenerator fieldlengthgenerator;
    String fieldlengthdistribution = p.getProperty(
        FIELD_LENGTH_DISTRIBUTION_PROPERTY, FIELD_LENGTH_DISTRIBUTION_PROPERTY_DEFAULT);
    int fieldlength =
        Integer.parseInt(p.getProperty(FIELD_LENGTH_PROPERTY, FIELD_LENGTH_PROPERTY_DEFAULT));
    int minfieldlength =
        Integer.parseInt(p.getProperty(MIN_FIELD_LENGTH_PROPERTY, MIN_FIELD_LENGTH_PROPERTY_DEFAULT));
    String fieldlengthhistogram = p.getProperty(
        FIELD_LENGTH_HISTOGRAM_FILE_PROPERTY, FIELD_LENGTH_HISTOGRAM_FILE_PROPERTY_DEFAULT);
    if (fieldlengthdistribution.compareTo("constant") == 0) {
      fieldlengthgenerator = new ConstantIntegerGenerator(fieldlength);
    } else if (fieldlengthdistribution.compareTo("uniform") == 0) {
      fieldlengthgenerator = new UniformLongGenerator(minfieldlength, fieldlength);
    } else if (fieldlengthdistribution.compareTo("zipfian") == 0) {
      fieldlengthgenerator = new ZipfianGenerator(minfieldlength, fieldlength);
    } else if (fieldlengthdistribution.compareTo("histogram") == 0) {
      try {
        fieldlengthgenerator = new HistogramGenerator(fieldlengthhistogram);
      } catch (IOException e) {
        throw new WorkloadException(
            "Couldn't read field length histogram file: " + fieldlengthhistogram, e);
      }
    } else {
      throw new WorkloadException(
          "Unknown field length distribution \"" + fieldlengthdistribution + "\"");
    }
    return fieldlengthgenerator;
  }

  /**
   * Initialize the scenario.
   * Called once, in the main client thread, before any operations are started.
   */
  @Override
  public void init(Properties p) throws WorkloadException {
    table = p.getProperty(TABLENAME_PROPERTY, TABLENAME_PROPERTY_DEFAULT);

    fieldcount =
        Long.parseLong(p.getProperty(FIELD_COUNT_PROPERTY, FIELD_COUNT_PROPERTY_DEFAULT));
    fieldnames = new ArrayList<>();
    for (int i = 0; i < fieldcount; i++) {
      fieldnames.add("field" + i);
    }
    fieldlengthgenerator = CoreWorkload.getFieldLengthGenerator(p);

    recordcount =
        Long.parseLong(p.getProperty(Client.RECORD_COUNT_PROPERTY, Client.DEFAULT_RECORD_COUNT));
    if (recordcount == 0) {
      recordcount = Integer.MAX_VALUE;
    }
    String requestdistrib =
        p.getProperty(REQUEST_DISTRIBUTION_PROPERTY, REQUEST_DISTRIBUTION_PROPERTY_DEFAULT);
    int minscanlength =
        Integer.parseInt(p.getProperty(MIN_SCAN_LENGTH_PROPERTY, MIN_SCAN_LENGTH_PROPERTY_DEFAULT));
    int maxscanlength =
        Integer.parseInt(p.getProperty(MAX_SCAN_LENGTH_PROPERTY, MAX_SCAN_LENGTH_PROPERTY_DEFAULT));
    String scanlengthdistrib =
        p.getProperty(SCAN_LENGTH_DISTRIBUTION_PROPERTY, SCAN_LENGTH_DISTRIBUTION_PROPERTY_DEFAULT);

    long insertstart =
        Long.parseLong(p.getProperty(INSERT_START_PROPERTY, INSERT_START_PROPERTY_DEFAULT));
    long insertcount=
        Integer.parseInt(p.getProperty(INSERT_COUNT_PROPERTY, String.valueOf(recordcount - insertstart)));
    // Confirm valid values for insertstart and insertcount in relation to recordcount
    if (recordcount < (insertstart + insertcount)) {
      System.err.println("Invalid combination of insertstart, insertcount and recordcount.");
      System.err.println("recordcount must be bigger than insertstart + insertcount.");
      System.exit(-1);
    }
    zeropadding =
        Integer.parseInt(p.getProperty(ZERO_PADDING_PROPERTY, ZERO_PADDING_PROPERTY_DEFAULT));

    readallfields = Boolean.parseBoolean(
        p.getProperty(READ_ALL_FIELDS_PROPERTY, READ_ALL_FIELDS_PROPERTY_DEFAULT));
    writeallfields = Boolean.parseBoolean(
        p.getProperty(WRITE_ALL_FIELDS_PROPERTY, WRITE_ALL_FIELDS_PROPERTY_DEFAULT));

    dataintegrity = Boolean.parseBoolean(
        p.getProperty(DATA_INTEGRITY_PROPERTY, DATA_INTEGRITY_PROPERTY_DEFAULT));
    // Confirm that fieldlengthgenerator returns a constant if data
    // integrity check requested.
    if (dataintegrity && !(p.getProperty(
        FIELD_LENGTH_DISTRIBUTION_PROPERTY,
        FIELD_LENGTH_DISTRIBUTION_PROPERTY_DEFAULT)).equals("constant")) {
      System.err.println("Must have constant field size to check data integrity.");
      System.exit(-1);
    }

    if (p.getProperty(INSERT_ORDER_PROPERTY, INSERT_ORDER_PROPERTY_DEFAULT).compareTo("hashed") == 0) {
      orderedinserts = false;
    } else if (requestdistrib.compareTo("exponential") == 0) {
      double percentile = Double.parseDouble(p.getProperty(
          ExponentialGenerator.EXPONENTIAL_PERCENTILE_PROPERTY,
          ExponentialGenerator.EXPONENTIAL_PERCENTILE_DEFAULT));
      double frac = Double.parseDouble(p.getProperty(
          ExponentialGenerator.EXPONENTIAL_FRAC_PROPERTY,
          ExponentialGenerator.EXPONENTIAL_FRAC_DEFAULT));
      keychooser = new ExponentialGenerator(percentile, recordcount * frac);
    } else {
      orderedinserts = true;
    }

    keysequence = new CounterGenerator(insertstart);
    operationchooser = createOperationGenerator(p);

    transactioninsertkeysequence = new AcknowledgedCounterGenerator(recordcount);
    if (requestdistrib.compareTo("uniform") == 0) {
      keychooser = new UniformLongGenerator(insertstart, insertstart + insertcount - 1);
    } else if (requestdistrib.compareTo("sequential") == 0) {
      keychooser = new SequentialGenerator(insertstart, insertstart + insertcount - 1);
    } else if (requestdistrib.compareTo("zipfian") == 0) {
      // it does this by generating a random "next key" in part by taking the modulus over the
      // number of keys.
      // If the number of keys changes, this would shift the modulus, and we don't want that to
      // change which keys are popular so we'll actually construct the scrambled zipfian generator
      // with a keyspace that is larger than exists at the beginning of the test. that is, we'll predict
      // the number of inserts, and tell the scrambled zipfian generator the number of existing keys
      // plus the number of predicted keys as the total keyspace. then, if the generator picks a key
      // that hasn't been inserted yet, will just ignore it and pick another key. this way, the size of
      // the keyspace doesn't change from the perspective of the scrambled zipfian generator
      final double insertproportion = Double.parseDouble(
          p.getProperty(INSERT_PROPORTION_PROPERTY, INSERT_PROPORTION_PROPERTY_DEFAULT));
      int opcount = Integer.parseInt(p.getProperty(Client.OPERATION_COUNT_PROPERTY));
      int expectednewkeys = (int) ((opcount) * insertproportion * 2.0); // 2 is fudge factor

      keychooser = new ScrambledZipfianGenerator(insertstart, insertstart + insertcount + expectednewkeys);
    } else if (requestdistrib.compareTo("latest") == 0) {
      keychooser = new SkewedLatestGenerator(transactioninsertkeysequence);
    } else if (requestdistrib.equals("hotspot")) {
      double hotsetfraction =
          Double.parseDouble(p.getProperty(HOTSPOT_DATA_FRACTION, HOTSPOT_DATA_FRACTION_DEFAULT));
      double hotopnfraction =
          Double.parseDouble(p.getProperty(HOTSPOT_OPN_FRACTION, HOTSPOT_OPN_FRACTION_DEFAULT));
      keychooser = new HotspotIntegerGenerator(insertstart, insertstart + insertcount - 1,
=======
    /**
     * Field name prefix.
     */
    public static final String FIELD_NAME_PREFIX = "fieldnameprefix";

    /**
     * Default value of the field name prefix.
     */
    public static final String FIELD_NAME_PREFIX_DEFAULT = "field";

	
	IntegerGenerator keysequence;

	DiscreteGenerator operationchooser;

	IntegerGenerator keychooser;

	Generator fieldchooser;

	CounterGenerator transactioninsertkeysequence;
	
	IntegerGenerator scanlength;
	
	boolean orderedinserts;

	int recordcount;

    String fieldnameprefix;
	
	protected static IntegerGenerator getFieldLengthGenerator(Properties p) throws WorkloadException{
		IntegerGenerator fieldlengthgenerator;
		String fieldlengthdistribution = p.getProperty(FIELD_LENGTH_DISTRIBUTION_PROPERTY, FIELD_LENGTH_DISTRIBUTION_PROPERTY_DEFAULT);
		int fieldlength=Integer.parseInt(p.getProperty(FIELD_LENGTH_PROPERTY,FIELD_LENGTH_PROPERTY_DEFAULT));
		String fieldlengthhistogram = p.getProperty(FIELD_LENGTH_HISTOGRAM_FILE_PROPERTY, FIELD_LENGTH_HISTOGRAM_FILE_PROPERTY_DEFAULT);
		if(fieldlengthdistribution.compareTo("constant") == 0) {
			fieldlengthgenerator = new ConstantIntegerGenerator(fieldlength);
		} else if(fieldlengthdistribution.compareTo("uniform") == 0) {
			fieldlengthgenerator = new UniformIntegerGenerator(1, fieldlength);
		} else if(fieldlengthdistribution.compareTo("zipfian") == 0) {
			fieldlengthgenerator = new ZipfianGenerator(1, fieldlength);
		} else if(fieldlengthdistribution.compareTo("histogram") == 0) {
			try {
				fieldlengthgenerator = new HistogramGenerator(fieldlengthhistogram);
			} catch(IOException e) {
				throw new WorkloadException("Couldn't read field length histogram file: "+fieldlengthhistogram, e);
			}
		} else {
			throw new WorkloadException("Unknown field length distribution \""+fieldlengthdistribution+"\"");
		}
		return fieldlengthgenerator;
	}
	
	/**
	 * Initialize the scenario. 
	 * Called once, in the main client thread, before any operations are started.
	 */
	public void init(Properties p) throws WorkloadException
	{
		table = p.getProperty(TABLENAME_PROPERTY,TABLENAME_PROPERTY_DEFAULT);
		
		fieldcount=Integer.parseInt(p.getProperty(FIELD_COUNT_PROPERTY,FIELD_COUNT_PROPERTY_DEFAULT));
		fieldlengthgenerator = CoreWorkload.getFieldLengthGenerator(p);

        fieldnameprefix = p.getProperty(FIELD_NAME_PREFIX, FIELD_NAME_PREFIX_DEFAULT);
		
		double readproportion=Double.parseDouble(p.getProperty(READ_PROPORTION_PROPERTY,READ_PROPORTION_PROPERTY_DEFAULT));
		double updateproportion=Double.parseDouble(p.getProperty(UPDATE_PROPORTION_PROPERTY,UPDATE_PROPORTION_PROPERTY_DEFAULT));
		double insertproportion=Double.parseDouble(p.getProperty(INSERT_PROPORTION_PROPERTY,INSERT_PROPORTION_PROPERTY_DEFAULT));
		double scanproportion=Double.parseDouble(p.getProperty(SCAN_PROPORTION_PROPERTY,SCAN_PROPORTION_PROPERTY_DEFAULT));
		double readmodifywriteproportion=Double.parseDouble(p.getProperty(READMODIFYWRITE_PROPORTION_PROPERTY,READMODIFYWRITE_PROPORTION_PROPERTY_DEFAULT));
		recordcount=Integer.parseInt(p.getProperty(Client.RECORD_COUNT_PROPERTY));
		String requestdistrib=p.getProperty(REQUEST_DISTRIBUTION_PROPERTY,REQUEST_DISTRIBUTION_PROPERTY_DEFAULT);
		int maxscanlength=Integer.parseInt(p.getProperty(MAX_SCAN_LENGTH_PROPERTY,MAX_SCAN_LENGTH_PROPERTY_DEFAULT));
		String scanlengthdistrib=p.getProperty(SCAN_LENGTH_DISTRIBUTION_PROPERTY,SCAN_LENGTH_DISTRIBUTION_PROPERTY_DEFAULT);
		
		int insertstart=Integer.parseInt(p.getProperty(INSERT_START_PROPERTY,INSERT_START_PROPERTY_DEFAULT));
		
		readallfields=Boolean.parseBoolean(p.getProperty(READ_ALL_FIELDS_PROPERTY,READ_ALL_FIELDS_PROPERTY_DEFAULT));
		writeallfields=Boolean.parseBoolean(p.getProperty(WRITE_ALL_FIELDS_PROPERTY,WRITE_ALL_FIELDS_PROPERTY_DEFAULT));
		
		if (p.getProperty(INSERT_ORDER_PROPERTY,INSERT_ORDER_PROPERTY_DEFAULT).compareTo("hashed")==0)
		{
			orderedinserts=false;
		}
		else if (requestdistrib.compareTo("exponential")==0)
		{
                    double percentile = Double.parseDouble(p.getProperty(ExponentialGenerator.EXPONENTIAL_PERCENTILE_PROPERTY,
                                                                         ExponentialGenerator.EXPONENTIAL_PERCENTILE_DEFAULT));
                    double frac       = Double.parseDouble(p.getProperty(ExponentialGenerator.EXPONENTIAL_FRAC_PROPERTY,
                                                                         ExponentialGenerator.EXPONENTIAL_FRAC_DEFAULT));
                    keychooser = new ExponentialGenerator(percentile, recordcount*frac);
		}
		else
		{
			orderedinserts=true;
		}

		keysequence=new CounterGenerator(insertstart);
		operationchooser=new DiscreteGenerator();
		if (readproportion>0)
		{
			operationchooser.addValue(readproportion,"READ");
		}

		if (updateproportion>0)
		{
			operationchooser.addValue(updateproportion,"UPDATE");
		}

		if (insertproportion>0)
		{
			operationchooser.addValue(insertproportion,"INSERT");
		}
		
		if (scanproportion>0)
		{
			operationchooser.addValue(scanproportion,"SCAN");
		}
		
		if (readmodifywriteproportion>0)
		{
			operationchooser.addValue(readmodifywriteproportion,"READMODIFYWRITE");
		}

		transactioninsertkeysequence=new CounterGenerator(recordcount);
		if (requestdistrib.compareTo("uniform")==0)
		{
			keychooser=new UniformIntegerGenerator(0,recordcount-1);
		}
		else if (requestdistrib.compareTo("zipfian")==0)
		{
			//it does this by generating a random "next key" in part by taking the modulus over the number of keys
			//if the number of keys changes, this would shift the modulus, and we don't want that to change which keys are popular
			//so we'll actually construct the scrambled zipfian generator with a keyspace that is larger than exists at the beginning
			//of the test. that is, we'll predict the number of inserts, and tell the scrambled zipfian generator the number of existing keys
			//plus the number of predicted keys as the total keyspace. then, if the generator picks a key that hasn't been inserted yet, will
			//just ignore it and pick another key. this way, the size of the keyspace doesn't change from the perspective of the scrambled zipfian generator
			
			int opcount=Integer.parseInt(p.getProperty(Client.OPERATION_COUNT_PROPERTY));
			int expectednewkeys=(int)(((double)opcount)*insertproportion*2.0); //2 is fudge factor
			
			keychooser=new ScrambledZipfianGenerator(recordcount+expectednewkeys);
		}
		else if (requestdistrib.compareTo("latest")==0)
		{
			keychooser=new SkewedLatestGenerator(transactioninsertkeysequence);
		}
		else if (requestdistrib.equals("hotspot")) 
		{
      double hotsetfraction = Double.parseDouble(p.getProperty(
          HOTSPOT_DATA_FRACTION, HOTSPOT_DATA_FRACTION_DEFAULT));
      double hotopnfraction = Double.parseDouble(p.getProperty(
          HOTSPOT_OPN_FRACTION, HOTSPOT_OPN_FRACTION_DEFAULT));
      keychooser = new HotspotIntegerGenerator(0, recordcount - 1, 
>>>>>>> fddf3e65
          hotsetfraction, hotopnfraction);
    } else {
      throw new WorkloadException("Unknown request distribution \"" + requestdistrib + "\"");
    }

    fieldchooser = new UniformLongGenerator(0, fieldcount - 1);

    if (scanlengthdistrib.compareTo("uniform") == 0) {
      scanlength = new UniformLongGenerator(minscanlength, maxscanlength);
    } else if (scanlengthdistrib.compareTo("zipfian") == 0) {
      scanlength = new ZipfianGenerator(minscanlength, maxscanlength);
    } else {
      throw new WorkloadException(
          "Distribution \"" + scanlengthdistrib + "\" not allowed for scan length");
    }

    insertionRetryLimit = Integer.parseInt(p.getProperty(
        INSERTION_RETRY_LIMIT, INSERTION_RETRY_LIMIT_DEFAULT));
    insertionRetryInterval = Integer.parseInt(p.getProperty(
        INSERTION_RETRY_INTERVAL, INSERTION_RETRY_INTERVAL_DEFAULT));
  }

  protected String buildKeyName(long keynum) {
    if (!orderedinserts) {
      keynum = Utils.hash(keynum);
    }
    String value = Long.toString(keynum);
    int fill = zeropadding - value.length();
    String prekey = "user";
    for (int i = 0; i < fill; i++) {
      prekey += '0';
    }
    return prekey + value;
  }

  /**
   * Builds a value for a randomly chosen field.
   */
  private HashMap<String, ByteIterator> buildSingleValue(String key) {
    HashMap<String, ByteIterator> value = new HashMap<>();

    String fieldkey = fieldnames.get(fieldchooser.nextValue().intValue());
    ByteIterator data;
    if (dataintegrity) {
      data = new StringByteIterator(buildDeterministicValue(key, fieldkey));
    } else {
      // fill with random data
      data = new RandomByteIterator(fieldlengthgenerator.nextValue().longValue());
    }
    value.put(fieldkey, data);

    return value;
  }

  /**
   * Builds values for all fields.
   */
  private HashMap<String, ByteIterator> buildValues(String key) {
    HashMap<String, ByteIterator> values = new HashMap<>();

    for (String fieldkey : fieldnames) {
      ByteIterator data;
      if (dataintegrity) {
        data = new StringByteIterator(buildDeterministicValue(key, fieldkey));
      } else {
        // fill with random data
        data = new RandomByteIterator(fieldlengthgenerator.nextValue().longValue());
      }
      values.put(fieldkey, data);
    }
    return values;
  }

  /**
   * Build a deterministic value given the key information.
   */
  private String buildDeterministicValue(String key, String fieldkey) {
    int size = fieldlengthgenerator.nextValue().intValue();
    StringBuilder sb = new StringBuilder(size);
    sb.append(key);
    sb.append(':');
    sb.append(fieldkey);
    while (sb.length() < size) {
      sb.append(':');
      sb.append(sb.toString().hashCode());
    }
    sb.setLength(size);

    return sb.toString();
  }

  /**
   * Do one insert operation. Because it will be called concurrently from multiple client threads,
   * this function must be thread safe. However, avoid synchronized, or the threads will block waiting
   * for each other, and it will be difficult to reach the target throughput. Ideally, this function would
   * have no side effects other than DB operations.
   */
  @Override
  public boolean doInsert(DB db, Object threadstate) {
    int keynum = keysequence.nextValue().intValue();
    String dbkey = buildKeyName(keynum);
    HashMap<String, ByteIterator> values = buildValues(dbkey);

    Status status;
    int numOfRetries = 0;
    do {
      status = db.insert(table, dbkey, values);
      if (null != status && status.isOk()) {
        break;
      }
      // Retry if configured. Without retrying, the load process will fail
      // even if one single insertion fails. User can optionally configure
      // an insertion retry limit (default is 0) to enable retry.
      if (++numOfRetries <= insertionRetryLimit) {
        System.err.println("Retrying insertion, retry count: " + numOfRetries);
        try {
          // Sleep for a random number between [0.8, 1.2)*insertionRetryInterval.
          int sleepTime = (int) (1000 * insertionRetryInterval * (0.8 + 0.4 * Math.random()));
          Thread.sleep(sleepTime);
        } catch (InterruptedException e) {
          break;
        }

      } else {
        System.err.println("Error inserting, not retrying any more. number of attempts: " + numOfRetries +
            "Insertion Retry Limit: " + insertionRetryLimit);
        break;

      }
    } while (true);

    return null != status && status.isOk();
  }

  /**
   * Do one transaction operation. Because it will be called concurrently from multiple client
   * threads, this function must be thread safe. However, avoid synchronized, or the threads will block waiting
   * for each other, and it will be difficult to reach the target throughput. Ideally, this function would
   * have no side effects other than DB operations.
   */
  @Override
  public boolean doTransaction(DB db, Object threadstate) {
    String operation = operationchooser.nextString();
    if(operation == null) {
      return false;
    }

    switch (operation) {
    case "READ":
      doTransactionRead(db);
      break;
    case "UPDATE":
      doTransactionUpdate(db);
      break;
    case "INSERT":
      doTransactionInsert(db);
      break;
    case "SCAN":
      doTransactionScan(db);
      break;
    default:
      doTransactionReadModifyWrite(db);
    }
<<<<<<< HEAD

    return true;
  }

  /**
   * Results are reported in the first three buckets of the histogram under
   * the label "VERIFY".
   * Bucket 0 means the expected data was returned.
   * Bucket 1 means incorrect data was returned.
   * Bucket 2 means null data was returned when some data was expected.
   */
  protected void verifyRow(String key, HashMap<String, ByteIterator> cells) {
    Status verifyStatus = Status.OK;
    long startTime = System.nanoTime();
    if (!cells.isEmpty()) {
      for (Map.Entry<String, ByteIterator> entry : cells.entrySet()) {
        if (!entry.getValue().toString().equals(buildDeterministicValue(key, entry.getKey()))) {
          verifyStatus = Status.UNEXPECTED_STATE;
          break;
=======
		else
		{
			throw new WorkloadException("Unknown request distribution \""+requestdistrib+"\"");
		}

		fieldchooser=new UniformIntegerGenerator(0,fieldcount-1);
		
		if (scanlengthdistrib.compareTo("uniform")==0)
		{
			scanlength=new UniformIntegerGenerator(1,maxscanlength);
		}
		else if (scanlengthdistrib.compareTo("zipfian")==0)
		{
			scanlength=new ZipfianGenerator(1,maxscanlength);
		}
		else
		{
			throw new WorkloadException("Distribution \""+scanlengthdistrib+"\" not allowed for scan length");
		}
	}

	public String buildKeyName(long keynum) {
 		if (!orderedinserts)
 		{
 			keynum=Utils.hash(keynum);
 		}
		return "user"+keynum;
	}
	HashMap<String, ByteIterator> buildValues() {
 		HashMap<String,ByteIterator> values=new HashMap<String,ByteIterator>();

 		for (int i=0; i<fieldcount; i++)
 		{
 			String fieldkey = fieldnameprefix + i;
 			ByteIterator data = new RandomByteIterator(fieldlengthgenerator.nextInt());
 			values.put(fieldkey,data);
 		}
		return values;
	}
	HashMap<String, ByteIterator> buildUpdate() {
		//update a random field
		HashMap<String, ByteIterator> values = new HashMap<String,ByteIterator>();
		String fieldname = fieldnameprefix + fieldchooser.nextString();
		ByteIterator data = new RandomByteIterator(fieldlengthgenerator.nextInt());
		values.put(fieldname,data);
		return values;
	}

	/**
	 * Do one insert operation. Because it will be called concurrently from multiple client threads, this 
	 * function must be thread safe. However, avoid synchronized, or the threads will block waiting for each 
	 * other, and it will be difficult to reach the target throughput. Ideally, this function would have no side
	 * effects other than DB operations.
	 */
	public boolean doInsert(DB db, Object threadstate)
	{
		int keynum=keysequence.nextInt();
		String dbkey = buildKeyName(keynum);
		HashMap<String, ByteIterator> values = buildValues();
		if (db.insert(table,dbkey,values) == 0)
			return true;
		else
			return false;
	}

	/**
	 * Do one transaction operation. Because it will be called concurrently from multiple client threads, this 
	 * function must be thread safe. However, avoid synchronized, or the threads will block waiting for each 
	 * other, and it will be difficult to reach the target throughput. Ideally, this function would have no side
	 * effects other than DB operations.
	 */
	public boolean doTransaction(DB db, Object threadstate)
	{
		String op=operationchooser.nextString();

		if (op.compareTo("READ")==0)
		{
			doTransactionRead(db);
		}
		else if (op.compareTo("UPDATE")==0)
		{
			doTransactionUpdate(db);
		}
		else if (op.compareTo("INSERT")==0)
		{
			doTransactionInsert(db);
		}
		else if (op.compareTo("SCAN")==0)
		{
			doTransactionScan(db);
		}
		else
		{
			doTransactionReadModifyWrite(db);
		}
		
		return true;
	}

    int nextKeynum() {
        int keynum;
        if(keychooser instanceof ExponentialGenerator) {
            do
                {
                    keynum=transactioninsertkeysequence.lastInt() - keychooser.nextInt();
                }
            while(keynum < 0);
        } else {
            do
                {
                    keynum=keychooser.nextInt();
                }
            while (keynum > transactioninsertkeysequence.lastInt());
>>>>>>> fddf3e65
        }
      }
    } else {
      // This assumes that null data is never valid
      verifyStatus = Status.ERROR;
    }
    long endTime = System.nanoTime();
    measurements.measure("VERIFY", (int) (endTime - startTime) / 1000);
    measurements.reportStatus("VERIFY", verifyStatus);
  }

  long nextKeynum() {
    long keynum;
    if (keychooser instanceof ExponentialGenerator) {
      do {
        keynum = transactioninsertkeysequence.lastValue() - keychooser.nextValue().intValue();
      } while (keynum < 0);
    } else {
      do {
        keynum = keychooser.nextValue().intValue();
      } while (keynum > transactioninsertkeysequence.lastValue());
    }
    return keynum;
  }

  public void doTransactionRead(DB db) {
    // choose a random key
    long keynum = nextKeynum();

    String keyname = buildKeyName(keynum);

    HashSet<String> fields = null;

    if (!readallfields) {
      // read a random field
      String fieldname = fieldnames.get(fieldchooser.nextValue().intValue());

      fields = new HashSet<String>();
      fields.add(fieldname);
    } else if (dataintegrity) {
      // pass the full field list if dataintegrity is on for verification
      fields = new HashSet<String>(fieldnames);
    }

    HashMap<String, ByteIterator> cells = new HashMap<String, ByteIterator>();
    db.read(table, keyname, fields, cells);

    if (dataintegrity) {
      verifyRow(keyname, cells);
    }
  }

  public void doTransactionReadModifyWrite(DB db) {
    // choose a random key
    long keynum = nextKeynum();

    String keyname = buildKeyName(keynum);

    HashSet<String> fields = null;

    if (!readallfields) {
      // read a random field
      String fieldname = fieldnames.get(fieldchooser.nextValue().intValue());

      fields = new HashSet<String>();
      fields.add(fieldname);
    }

    HashMap<String, ByteIterator> values;

    if (writeallfields) {
      // new data for all the fields
      values = buildValues(keyname);
    } else {
      // update a random field
      values = buildSingleValue(keyname);
    }

    // do the transaction

    HashMap<String, ByteIterator> cells = new HashMap<String, ByteIterator>();


    long ist = measurements.getIntendedtartTimeNs();
    long st = System.nanoTime();
    db.read(table, keyname, fields, cells);

    db.update(table, keyname, values);

    long en = System.nanoTime();

    if (dataintegrity) {
      verifyRow(keyname, cells);
    }

<<<<<<< HEAD
    measurements.measure("READ-MODIFY-WRITE", (int) ((en - st) / 1000));
    measurements.measureIntended("READ-MODIFY-WRITE", (int) ((en - ist) / 1000));
  }

  public void doTransactionScan(DB db) {
    // choose a random key
    long keynum = nextKeynum();

    String startkeyname = buildKeyName(keynum);

    // choose a random scan length
    int len = scanlength.nextValue().intValue();

    HashSet<String> fields = null;

    if (!readallfields) {
      // read a random field
      String fieldname = fieldnames.get(fieldchooser.nextValue().intValue());

      fields = new HashSet<String>();
      fields.add(fieldname);
    }

    db.scan(table, startkeyname, len, fields, new Vector<HashMap<String, ByteIterator>>());
  }

  public void doTransactionUpdate(DB db) {
    // choose a random key
    long keynum = nextKeynum();

    String keyname = buildKeyName(keynum);

    HashMap<String, ByteIterator> values;

    if (writeallfields) {
      // new data for all the fields
      values = buildValues(keyname);
    } else {
      // update a random field
      values = buildSingleValue(keyname);
    }

    db.update(table, keyname, values);
  }

  public void doTransactionInsert(DB db) {
    // choose the next key
    long keynum = transactioninsertkeysequence.nextValue();

    try {
      String dbkey = buildKeyName(keynum);

      HashMap<String, ByteIterator> values = buildValues(dbkey);
      db.insert(table, dbkey, values);
    } finally {
      transactioninsertkeysequence.acknowledge(keynum);
    }
  }

  /**
   * Creates a weighted discrete values with database operations for a workload to perform.
   * Weights/proportions are read from the properties list and defaults are used
   * when values are not configured.
   * Current operations are "READ", "UPDATE", "INSERT", "SCAN" and "READMODIFYWRITE".
   *
   * @param p The properties list to pull weights from.
   * @return A generator that can be used to determine the next operation to perform.
   * @throws IllegalArgumentException if the properties object was null.
   */
  protected static DiscreteGenerator createOperationGenerator(final Properties p) {
    if (p == null) {
      throw new IllegalArgumentException("Properties object cannot be null");
    }
    final double readproportion = Double.parseDouble(
        p.getProperty(READ_PROPORTION_PROPERTY, READ_PROPORTION_PROPERTY_DEFAULT));
    final double updateproportion = Double.parseDouble(
        p.getProperty(UPDATE_PROPORTION_PROPERTY, UPDATE_PROPORTION_PROPERTY_DEFAULT));
    final double insertproportion = Double.parseDouble(
        p.getProperty(INSERT_PROPORTION_PROPERTY, INSERT_PROPORTION_PROPERTY_DEFAULT));
    final double scanproportion = Double.parseDouble(
        p.getProperty(SCAN_PROPORTION_PROPERTY, SCAN_PROPORTION_PROPERTY_DEFAULT));
    final double readmodifywriteproportion = Double.parseDouble(p.getProperty(
        READMODIFYWRITE_PROPORTION_PROPERTY, READMODIFYWRITE_PROPORTION_PROPERTY_DEFAULT));

    final DiscreteGenerator operationchooser = new DiscreteGenerator();
    if (readproportion > 0) {
      operationchooser.addValue(readproportion, "READ");
    }

    if (updateproportion > 0) {
      operationchooser.addValue(updateproportion, "UPDATE");
    }

    if (insertproportion > 0) {
      operationchooser.addValue(insertproportion, "INSERT");
    }

    if (scanproportion > 0) {
      operationchooser.addValue(scanproportion, "SCAN");
    }

    if (readmodifywriteproportion > 0) {
      operationchooser.addValue(readmodifywriteproportion, "READMODIFYWRITE");
    }
    return operationchooser;
  }
=======
	public void doTransactionRead(DB db)
	{
		//choose a random key
		int keynum = nextKeynum();
		
		String keyname = buildKeyName(keynum);
		
		HashSet<String> fields=null;

		if (!readallfields)
		{
			//read a random field  
			String fieldname = fieldnameprefix + fieldchooser.nextString();

			fields = new HashSet<String>();
			fields.add(fieldname);
		}

		db.read(table,keyname,fields,new HashMap<String,ByteIterator>());
	}
	
	public void doTransactionReadModifyWrite(DB db)
	{
		//choose a random key
		int keynum = nextKeynum();

		String keyname = buildKeyName(keynum);

		HashSet<String> fields=null;

		if (!readallfields)
		{
			//read a random field  
			String fieldname = fieldnameprefix + fieldchooser.nextString();

			fields = new HashSet<String>();
			fields.add(fieldname);
		}
		
		HashMap<String,ByteIterator> values;

		if (writeallfields)
		{
		   //new data for all the fields
		   values = buildValues();
		}
		else
		{
		   //update a random field
		   values = buildUpdate();
		}

		//do the transaction
		
		long st=System.nanoTime();

		db.read(table,keyname,fields,new HashMap<String,ByteIterator>());
		
		db.update(table,keyname,values);

		long en=System.nanoTime();
		
		Measurements.getMeasurements().measure("READ-MODIFY-WRITE", (int)((en-st)/1000));
	}
	
	public void doTransactionScan(DB db)
	{
		//choose a random key
		int keynum = nextKeynum();

		String startkeyname = buildKeyName(keynum);
		
		//choose a random scan length
		int len=scanlength.nextInt();

		HashSet<String> fields=null;

		if (!readallfields)
		{
			//read a random field  
			String fieldname = fieldnameprefix + fieldchooser.nextString();

			fields=new HashSet<String>();
			fields.add(fieldname);
		}

		db.scan(table,startkeyname,len,fields,new Vector<HashMap<String,ByteIterator>>());
	}

	public void doTransactionUpdate(DB db)
	{
		//choose a random key
		int keynum = nextKeynum();

		String keyname=buildKeyName(keynum);

		HashMap<String,ByteIterator> values;

		if (writeallfields)
		{
		   //new data for all the fields
		   values = buildValues();
		}
		else
		{
		   //update a random field
		   values = buildUpdate();
		}

		db.update(table,keyname,values);
	}

	public void doTransactionInsert(DB db)
	{
		//choose the next key
		int keynum=transactioninsertkeysequence.nextInt();

		String dbkey = buildKeyName(keynum);

		HashMap<String, ByteIterator> values = buildValues();
		db.insert(table,dbkey,values);
	}
>>>>>>> fddf3e65
}<|MERGE_RESOLUTION|>--- conflicted
+++ resolved
@@ -48,7 +48,6 @@
  * on - uniform, zipfian, hotspot, sequential, exponential or latest (default: uniform)
  * <LI><b>minscanlength</b>: for scans, what is the minimum number of records to scan (default: 1)
  * <LI><b>maxscanlength</b>: for scans, what is the maximum number of records to scan (default: 1000)
-<<<<<<< HEAD
  * <LI><b>scanlengthdistribution</b>: for scans, what distribution should be used to choose the
  * number of records to scan, for each scan, between 1 and maxscanlength (default: uniform)
  * <LI><b>insertstart</b>: for parallel loads and runs, defines the starting record for this
@@ -62,13 +61,9 @@
  * digits in the record number.
  * <LI><b>insertorder</b>: should records be inserted in order by key ("ordered"), or in hashed
  * order ("hashed") (default: hashed)
+ * <LI><b>fieldnameprefix</b>: what should be a prefix for field names, the shorter may decrease the
+ * required storage size (default: "field")
  * </ul>
-=======
- * <LI><b>scanlengthdistribution</b>: for scans, what distribution should be used to choose the number of records to scan, for each scan, between 1 and maxscanlength (default: uniform)
- * <LI><b>insertorder</b>: should records be inserted in order by key ("ordered"), or in hashed order ("hashed") (default: hashed)
- * <LI><b>fieldnameprefix</b>: what should be a prefix for field names, the shorter may decrease the required storage size (default: "field")
- * </ul> 
->>>>>>> fddf3e65
  */
 public class CoreWorkload extends Workload {
   /**
@@ -324,7 +319,6 @@
    */
   public static final String HOTSPOT_OPN_FRACTION_DEFAULT = "0.8";
 
-<<<<<<< HEAD
   /**
    * How many times to retry when insertion of a single item to a DB fails.
    */
@@ -336,6 +330,16 @@
    */
   public static final String INSERTION_RETRY_INTERVAL = "core_workload_insertion_retry_interval";
   public static final String INSERTION_RETRY_INTERVAL_DEFAULT = "3";
+
+  /**
+   * Field name prefix.
+   */
+  public static final String FIELD_NAME_PREFIX = "fieldnameprefix";
+
+  /**
+   * Default value of the field name prefix.
+   */
+  public static final String FIELD_NAME_PREFIX_DEFAULT = "field";
 
   protected NumberGenerator keysequence;
   protected DiscreteGenerator operationchooser;
@@ -392,9 +396,10 @@
 
     fieldcount =
         Long.parseLong(p.getProperty(FIELD_COUNT_PROPERTY, FIELD_COUNT_PROPERTY_DEFAULT));
+    final String fieldnameprefix = p.getProperty(FIELD_NAME_PREFIX, FIELD_NAME_PREFIX_DEFAULT);
     fieldnames = new ArrayList<>();
     for (int i = 0; i < fieldcount; i++) {
-      fieldnames.add("field" + i);
+      fieldnames.add(fieldnameprefix + i);
     }
     fieldlengthgenerator = CoreWorkload.getFieldLengthGenerator(p);
 
@@ -487,162 +492,6 @@
       double hotopnfraction =
           Double.parseDouble(p.getProperty(HOTSPOT_OPN_FRACTION, HOTSPOT_OPN_FRACTION_DEFAULT));
       keychooser = new HotspotIntegerGenerator(insertstart, insertstart + insertcount - 1,
-=======
-    /**
-     * Field name prefix.
-     */
-    public static final String FIELD_NAME_PREFIX = "fieldnameprefix";
-
-    /**
-     * Default value of the field name prefix.
-     */
-    public static final String FIELD_NAME_PREFIX_DEFAULT = "field";
-
-	
-	IntegerGenerator keysequence;
-
-	DiscreteGenerator operationchooser;
-
-	IntegerGenerator keychooser;
-
-	Generator fieldchooser;
-
-	CounterGenerator transactioninsertkeysequence;
-	
-	IntegerGenerator scanlength;
-	
-	boolean orderedinserts;
-
-	int recordcount;
-
-    String fieldnameprefix;
-	
-	protected static IntegerGenerator getFieldLengthGenerator(Properties p) throws WorkloadException{
-		IntegerGenerator fieldlengthgenerator;
-		String fieldlengthdistribution = p.getProperty(FIELD_LENGTH_DISTRIBUTION_PROPERTY, FIELD_LENGTH_DISTRIBUTION_PROPERTY_DEFAULT);
-		int fieldlength=Integer.parseInt(p.getProperty(FIELD_LENGTH_PROPERTY,FIELD_LENGTH_PROPERTY_DEFAULT));
-		String fieldlengthhistogram = p.getProperty(FIELD_LENGTH_HISTOGRAM_FILE_PROPERTY, FIELD_LENGTH_HISTOGRAM_FILE_PROPERTY_DEFAULT);
-		if(fieldlengthdistribution.compareTo("constant") == 0) {
-			fieldlengthgenerator = new ConstantIntegerGenerator(fieldlength);
-		} else if(fieldlengthdistribution.compareTo("uniform") == 0) {
-			fieldlengthgenerator = new UniformIntegerGenerator(1, fieldlength);
-		} else if(fieldlengthdistribution.compareTo("zipfian") == 0) {
-			fieldlengthgenerator = new ZipfianGenerator(1, fieldlength);
-		} else if(fieldlengthdistribution.compareTo("histogram") == 0) {
-			try {
-				fieldlengthgenerator = new HistogramGenerator(fieldlengthhistogram);
-			} catch(IOException e) {
-				throw new WorkloadException("Couldn't read field length histogram file: "+fieldlengthhistogram, e);
-			}
-		} else {
-			throw new WorkloadException("Unknown field length distribution \""+fieldlengthdistribution+"\"");
-		}
-		return fieldlengthgenerator;
-	}
-	
-	/**
-	 * Initialize the scenario. 
-	 * Called once, in the main client thread, before any operations are started.
-	 */
-	public void init(Properties p) throws WorkloadException
-	{
-		table = p.getProperty(TABLENAME_PROPERTY,TABLENAME_PROPERTY_DEFAULT);
-		
-		fieldcount=Integer.parseInt(p.getProperty(FIELD_COUNT_PROPERTY,FIELD_COUNT_PROPERTY_DEFAULT));
-		fieldlengthgenerator = CoreWorkload.getFieldLengthGenerator(p);
-
-        fieldnameprefix = p.getProperty(FIELD_NAME_PREFIX, FIELD_NAME_PREFIX_DEFAULT);
-		
-		double readproportion=Double.parseDouble(p.getProperty(READ_PROPORTION_PROPERTY,READ_PROPORTION_PROPERTY_DEFAULT));
-		double updateproportion=Double.parseDouble(p.getProperty(UPDATE_PROPORTION_PROPERTY,UPDATE_PROPORTION_PROPERTY_DEFAULT));
-		double insertproportion=Double.parseDouble(p.getProperty(INSERT_PROPORTION_PROPERTY,INSERT_PROPORTION_PROPERTY_DEFAULT));
-		double scanproportion=Double.parseDouble(p.getProperty(SCAN_PROPORTION_PROPERTY,SCAN_PROPORTION_PROPERTY_DEFAULT));
-		double readmodifywriteproportion=Double.parseDouble(p.getProperty(READMODIFYWRITE_PROPORTION_PROPERTY,READMODIFYWRITE_PROPORTION_PROPERTY_DEFAULT));
-		recordcount=Integer.parseInt(p.getProperty(Client.RECORD_COUNT_PROPERTY));
-		String requestdistrib=p.getProperty(REQUEST_DISTRIBUTION_PROPERTY,REQUEST_DISTRIBUTION_PROPERTY_DEFAULT);
-		int maxscanlength=Integer.parseInt(p.getProperty(MAX_SCAN_LENGTH_PROPERTY,MAX_SCAN_LENGTH_PROPERTY_DEFAULT));
-		String scanlengthdistrib=p.getProperty(SCAN_LENGTH_DISTRIBUTION_PROPERTY,SCAN_LENGTH_DISTRIBUTION_PROPERTY_DEFAULT);
-		
-		int insertstart=Integer.parseInt(p.getProperty(INSERT_START_PROPERTY,INSERT_START_PROPERTY_DEFAULT));
-		
-		readallfields=Boolean.parseBoolean(p.getProperty(READ_ALL_FIELDS_PROPERTY,READ_ALL_FIELDS_PROPERTY_DEFAULT));
-		writeallfields=Boolean.parseBoolean(p.getProperty(WRITE_ALL_FIELDS_PROPERTY,WRITE_ALL_FIELDS_PROPERTY_DEFAULT));
-		
-		if (p.getProperty(INSERT_ORDER_PROPERTY,INSERT_ORDER_PROPERTY_DEFAULT).compareTo("hashed")==0)
-		{
-			orderedinserts=false;
-		}
-		else if (requestdistrib.compareTo("exponential")==0)
-		{
-                    double percentile = Double.parseDouble(p.getProperty(ExponentialGenerator.EXPONENTIAL_PERCENTILE_PROPERTY,
-                                                                         ExponentialGenerator.EXPONENTIAL_PERCENTILE_DEFAULT));
-                    double frac       = Double.parseDouble(p.getProperty(ExponentialGenerator.EXPONENTIAL_FRAC_PROPERTY,
-                                                                         ExponentialGenerator.EXPONENTIAL_FRAC_DEFAULT));
-                    keychooser = new ExponentialGenerator(percentile, recordcount*frac);
-		}
-		else
-		{
-			orderedinserts=true;
-		}
-
-		keysequence=new CounterGenerator(insertstart);
-		operationchooser=new DiscreteGenerator();
-		if (readproportion>0)
-		{
-			operationchooser.addValue(readproportion,"READ");
-		}
-
-		if (updateproportion>0)
-		{
-			operationchooser.addValue(updateproportion,"UPDATE");
-		}
-
-		if (insertproportion>0)
-		{
-			operationchooser.addValue(insertproportion,"INSERT");
-		}
-		
-		if (scanproportion>0)
-		{
-			operationchooser.addValue(scanproportion,"SCAN");
-		}
-		
-		if (readmodifywriteproportion>0)
-		{
-			operationchooser.addValue(readmodifywriteproportion,"READMODIFYWRITE");
-		}
-
-		transactioninsertkeysequence=new CounterGenerator(recordcount);
-		if (requestdistrib.compareTo("uniform")==0)
-		{
-			keychooser=new UniformIntegerGenerator(0,recordcount-1);
-		}
-		else if (requestdistrib.compareTo("zipfian")==0)
-		{
-			//it does this by generating a random "next key" in part by taking the modulus over the number of keys
-			//if the number of keys changes, this would shift the modulus, and we don't want that to change which keys are popular
-			//so we'll actually construct the scrambled zipfian generator with a keyspace that is larger than exists at the beginning
-			//of the test. that is, we'll predict the number of inserts, and tell the scrambled zipfian generator the number of existing keys
-			//plus the number of predicted keys as the total keyspace. then, if the generator picks a key that hasn't been inserted yet, will
-			//just ignore it and pick another key. this way, the size of the keyspace doesn't change from the perspective of the scrambled zipfian generator
-			
-			int opcount=Integer.parseInt(p.getProperty(Client.OPERATION_COUNT_PROPERTY));
-			int expectednewkeys=(int)(((double)opcount)*insertproportion*2.0); //2 is fudge factor
-			
-			keychooser=new ScrambledZipfianGenerator(recordcount+expectednewkeys);
-		}
-		else if (requestdistrib.compareTo("latest")==0)
-		{
-			keychooser=new SkewedLatestGenerator(transactioninsertkeysequence);
-		}
-		else if (requestdistrib.equals("hotspot")) 
-		{
-      double hotsetfraction = Double.parseDouble(p.getProperty(
-          HOTSPOT_DATA_FRACTION, HOTSPOT_DATA_FRACTION_DEFAULT));
-      double hotopnfraction = Double.parseDouble(p.getProperty(
-          HOTSPOT_OPN_FRACTION, HOTSPOT_OPN_FRACTION_DEFAULT));
-      keychooser = new HotspotIntegerGenerator(0, recordcount - 1, 
->>>>>>> fddf3e65
           hotsetfraction, hotopnfraction);
     } else {
       throw new WorkloadException("Unknown request distribution \"" + requestdistrib + "\"");
@@ -806,7 +655,6 @@
     default:
       doTransactionReadModifyWrite(db);
     }
-<<<<<<< HEAD
 
     return true;
   }
@@ -826,121 +674,6 @@
         if (!entry.getValue().toString().equals(buildDeterministicValue(key, entry.getKey()))) {
           verifyStatus = Status.UNEXPECTED_STATE;
           break;
-=======
-		else
-		{
-			throw new WorkloadException("Unknown request distribution \""+requestdistrib+"\"");
-		}
-
-		fieldchooser=new UniformIntegerGenerator(0,fieldcount-1);
-		
-		if (scanlengthdistrib.compareTo("uniform")==0)
-		{
-			scanlength=new UniformIntegerGenerator(1,maxscanlength);
-		}
-		else if (scanlengthdistrib.compareTo("zipfian")==0)
-		{
-			scanlength=new ZipfianGenerator(1,maxscanlength);
-		}
-		else
-		{
-			throw new WorkloadException("Distribution \""+scanlengthdistrib+"\" not allowed for scan length");
-		}
-	}
-
-	public String buildKeyName(long keynum) {
- 		if (!orderedinserts)
- 		{
- 			keynum=Utils.hash(keynum);
- 		}
-		return "user"+keynum;
-	}
-	HashMap<String, ByteIterator> buildValues() {
- 		HashMap<String,ByteIterator> values=new HashMap<String,ByteIterator>();
-
- 		for (int i=0; i<fieldcount; i++)
- 		{
- 			String fieldkey = fieldnameprefix + i;
- 			ByteIterator data = new RandomByteIterator(fieldlengthgenerator.nextInt());
- 			values.put(fieldkey,data);
- 		}
-		return values;
-	}
-	HashMap<String, ByteIterator> buildUpdate() {
-		//update a random field
-		HashMap<String, ByteIterator> values = new HashMap<String,ByteIterator>();
-		String fieldname = fieldnameprefix + fieldchooser.nextString();
-		ByteIterator data = new RandomByteIterator(fieldlengthgenerator.nextInt());
-		values.put(fieldname,data);
-		return values;
-	}
-
-	/**
-	 * Do one insert operation. Because it will be called concurrently from multiple client threads, this 
-	 * function must be thread safe. However, avoid synchronized, or the threads will block waiting for each 
-	 * other, and it will be difficult to reach the target throughput. Ideally, this function would have no side
-	 * effects other than DB operations.
-	 */
-	public boolean doInsert(DB db, Object threadstate)
-	{
-		int keynum=keysequence.nextInt();
-		String dbkey = buildKeyName(keynum);
-		HashMap<String, ByteIterator> values = buildValues();
-		if (db.insert(table,dbkey,values) == 0)
-			return true;
-		else
-			return false;
-	}
-
-	/**
-	 * Do one transaction operation. Because it will be called concurrently from multiple client threads, this 
-	 * function must be thread safe. However, avoid synchronized, or the threads will block waiting for each 
-	 * other, and it will be difficult to reach the target throughput. Ideally, this function would have no side
-	 * effects other than DB operations.
-	 */
-	public boolean doTransaction(DB db, Object threadstate)
-	{
-		String op=operationchooser.nextString();
-
-		if (op.compareTo("READ")==0)
-		{
-			doTransactionRead(db);
-		}
-		else if (op.compareTo("UPDATE")==0)
-		{
-			doTransactionUpdate(db);
-		}
-		else if (op.compareTo("INSERT")==0)
-		{
-			doTransactionInsert(db);
-		}
-		else if (op.compareTo("SCAN")==0)
-		{
-			doTransactionScan(db);
-		}
-		else
-		{
-			doTransactionReadModifyWrite(db);
-		}
-		
-		return true;
-	}
-
-    int nextKeynum() {
-        int keynum;
-        if(keychooser instanceof ExponentialGenerator) {
-            do
-                {
-                    keynum=transactioninsertkeysequence.lastInt() - keychooser.nextInt();
-                }
-            while(keynum < 0);
-        } else {
-            do
-                {
-                    keynum=keychooser.nextInt();
-                }
-            while (keynum > transactioninsertkeysequence.lastInt());
->>>>>>> fddf3e65
         }
       }
     } else {
@@ -1036,7 +769,6 @@
       verifyRow(keyname, cells);
     }
 
-<<<<<<< HEAD
     measurements.measure("READ-MODIFY-WRITE", (int) ((en - st) / 1000));
     measurements.measureIntended("READ-MODIFY-WRITE", (int) ((en - ist) / 1000));
   }
@@ -1143,128 +875,4 @@
     }
     return operationchooser;
   }
-=======
-	public void doTransactionRead(DB db)
-	{
-		//choose a random key
-		int keynum = nextKeynum();
-		
-		String keyname = buildKeyName(keynum);
-		
-		HashSet<String> fields=null;
-
-		if (!readallfields)
-		{
-			//read a random field  
-			String fieldname = fieldnameprefix + fieldchooser.nextString();
-
-			fields = new HashSet<String>();
-			fields.add(fieldname);
-		}
-
-		db.read(table,keyname,fields,new HashMap<String,ByteIterator>());
-	}
-	
-	public void doTransactionReadModifyWrite(DB db)
-	{
-		//choose a random key
-		int keynum = nextKeynum();
-
-		String keyname = buildKeyName(keynum);
-
-		HashSet<String> fields=null;
-
-		if (!readallfields)
-		{
-			//read a random field  
-			String fieldname = fieldnameprefix + fieldchooser.nextString();
-
-			fields = new HashSet<String>();
-			fields.add(fieldname);
-		}
-		
-		HashMap<String,ByteIterator> values;
-
-		if (writeallfields)
-		{
-		   //new data for all the fields
-		   values = buildValues();
-		}
-		else
-		{
-		   //update a random field
-		   values = buildUpdate();
-		}
-
-		//do the transaction
-		
-		long st=System.nanoTime();
-
-		db.read(table,keyname,fields,new HashMap<String,ByteIterator>());
-		
-		db.update(table,keyname,values);
-
-		long en=System.nanoTime();
-		
-		Measurements.getMeasurements().measure("READ-MODIFY-WRITE", (int)((en-st)/1000));
-	}
-	
-	public void doTransactionScan(DB db)
-	{
-		//choose a random key
-		int keynum = nextKeynum();
-
-		String startkeyname = buildKeyName(keynum);
-		
-		//choose a random scan length
-		int len=scanlength.nextInt();
-
-		HashSet<String> fields=null;
-
-		if (!readallfields)
-		{
-			//read a random field  
-			String fieldname = fieldnameprefix + fieldchooser.nextString();
-
-			fields=new HashSet<String>();
-			fields.add(fieldname);
-		}
-
-		db.scan(table,startkeyname,len,fields,new Vector<HashMap<String,ByteIterator>>());
-	}
-
-	public void doTransactionUpdate(DB db)
-	{
-		//choose a random key
-		int keynum = nextKeynum();
-
-		String keyname=buildKeyName(keynum);
-
-		HashMap<String,ByteIterator> values;
-
-		if (writeallfields)
-		{
-		   //new data for all the fields
-		   values = buildValues();
-		}
-		else
-		{
-		   //update a random field
-		   values = buildUpdate();
-		}
-
-		db.update(table,keyname,values);
-	}
-
-	public void doTransactionInsert(DB db)
-	{
-		//choose the next key
-		int keynum=transactioninsertkeysequence.nextInt();
-
-		String dbkey = buildKeyName(keynum);
-
-		HashMap<String, ByteIterator> values = buildValues();
-		db.insert(table,dbkey,values);
-	}
->>>>>>> fddf3e65
 }